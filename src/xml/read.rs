use crate::elements::{
<<<<<<< HEAD
    AlignValues, Document, FontSet, FontType, HLColor, HexColor, HighlightPalette, Paragraph, Run,
    RunProperties, Underline, UnderlineStyle, VerticalAlign,
=======
    Document, FontSet, FontType, HLColor, HexColor, HighlightPalette, Paragraph, Run,
    RunProperties, Underline, UnderlineStyle,
>>>>>>> e5582fa5
};
use crate::errors::RudocxError;
use quick_xml::events::attributes::Attributes;
use quick_xml::events::Event;
use quick_xml::Reader;
use std::ops::DerefMut;

/// Struct to contain the current status of
struct CurrentData {
    document: Document,
    paragraph: Option<Paragraph>,
    run: Option<Run>,
    run_properties: Option<RunProperties>,
    in_run_properties: bool,
}
impl CurrentData {
    fn new() -> Self {
        Self {
            document: Document::default(),
            paragraph: None,
            run: None,
            run_properties: None,
            in_run_properties: false,
        }
    }
}

<<<<<<< HEAD
///Generate a Document struct from parsing the contents of an OOXML
pub fn parse(contents: &str) -> Result<Document, RudocxError> {
    parse_ooxml(contents)
}

=======
>>>>>>> e5582fa5
fn parse_ooxml(content: &str) -> Result<Document, RudocxError> {
    let mut reader = Reader::from_str(content);
    let mut buf = Vec::new();
    let mut current_data = CurrentData::new();

    loop {
        match reader.read_event_into(&mut buf)? {
            //Tag opening. With or without attributes
<<<<<<< HEAD
            Event::Start(e) => handle_open_tag(
                e.name().as_ref(),
                &mut current_data,
                &mut e.attributes(),
                &reader,
            )?,
            //Self-closing tag. With or without attributes
            Event::Empty(e) => handle_empty_tag(
                e.name().as_ref(),
                &mut current_data,
                &mut e.attributes(),
                &reader,
            )?,
            //Plain text contained between two tags
            Event::Text(e) => handle_text(&mut current_data, e.unescape()?.to_string())?,
            //Tag closing. Without attributes
            Event::End(e) => handle_close_tag(e.name().as_ref(), &mut current_data)?,
            //End of file
            Event::Eof => {
                handle_eof(&mut current_data)?;
                break;
            }
            _ => (),
        }
        buf.clear();
    }
    Ok(current_data.document)
}

fn handle_text(data: &mut CurrentData, text: String) -> Result<(), RudocxError> {
    if let Some(ref mut r) = data.run {
        r.text.push_str(&text);
    }
    Ok(())
}

fn handle_open_tag(
    tag: &[u8],
    data: &mut CurrentData,
    _attr: &mut Attributes,
    _reader: &Reader<&[u8]>,
) -> Result<(), RudocxError> {
    match tag {
        //Plain text
        b"w:t" => Ok(()),
        //RunProperties
        b"w:rPr" => {
            data.in_run_properties = true;
            Ok(())
        }
=======
            Event::Start(e) => {
                handle_open_tag(e.name().as_ref(), &mut current_data, e.attributes())
            }
            //Self-closing tag. With or without attributes
            Event::Empty(e) => {
                handle_open_tag(e.name().as_ref(), &mut current_data, e.attributes())
            }
            //Tag closing. Without attributes
            // Event::End(e) => handle_open_tag(e.name().as_ref(), &mut current_data),
            //End of file
            Event::Eof => break,
            _ => (),
        }
    }

    todo!()
}

fn handle_open_tag(tag: &[u8], data: &mut CurrentData, attr: Attributes) {
    match tag {
        //Plain text
        b"r:t" => {}
        //RunProperties
        b"r:rPr" => data.in_run_properties = true,
>>>>>>> e5582fa5
        //Paragraph
        b"w:p" => {
            //If current contains a paragraph, take it from the option
            if let Some(p) = data.paragraph.take() {
                data.document.paragraphs.push(p);
            }
            //Put a default paragraph in the empty option
            data.paragraph = Some(Paragraph::default());
<<<<<<< HEAD
            Ok(())
=======
>>>>>>> e5582fa5
        }

        //Run
        b"w:r" => {
            if let Some(r) = data.run.take() {
                if let Some(ref mut p) = data.paragraph {
                    p.runs.push(r);
                }
            }
            data.run_properties = Some(RunProperties::default());
            data.run = Some(Run::default());
<<<<<<< HEAD
            Ok(())
        }
        _ => Ok(()),
=======
        }
        _ => (),
>>>>>>> e5582fa5
    }
}

fn handle_empty_tag(
    tag: &[u8],
    data: &mut CurrentData,
    attr: &mut Attributes,
    reader: &Reader<&[u8]>,
) -> Result<(), RudocxError> {
    match tag {
        //TODO: Error for !data.in_run_properties
        //Bold
        b"w:b" => {
            if data.in_run_properties {
                if let Some(ref mut p) = data.run_properties {
                    p.bold = true;
                }
            }
            Ok(())
        }
        //Italic
        b"w:i" => {
            if data.in_run_properties {
                if let Some(ref mut p) = data.run_properties {
                    p.italic = true;
                }
            }
            Ok(())
        }
        //Underline
        b"w:u" => {
            if data.in_run_properties {
                if let Some(ref mut p) = data.run_properties {
                    if let Some(Ok(a)) = attr.find(|x| x.clone().unwrap().key.as_ref() == b"w:val")
                    {
                        if let Ok(v) = a.decode_and_unescape_value(reader.decoder()) {
                            p.underline = Some(Underline::new(UnderlineStyle::from(v.as_ref())));
                        }
                    }
                }
            }
            Ok(())
        }
        //Font color
        b"w:color" => {
            if data.in_run_properties {
                if let Some(ref mut p) = data.run_properties {
                    if let Some(Ok(a)) = attr.find(|x| x.clone().unwrap().key.as_ref() == b"w:val")
                    {
                        if let Ok(v) = a.decode_and_unescape_value(reader.decoder()) {
                            p.color = Some(HexColor::new(v.as_ref()));
                        }
                    }
                }
            }
            Ok(())
        }
        //Font size
        b"w:sz" => {
            if data.in_run_properties {
                if let Some(ref mut p) = data.run_properties {
                    if let Some(Ok(a)) = attr.find(|x| x.clone().unwrap().key.as_ref() == b"w:val")
                    {
                        if let Ok(v) = a.decode_and_unescape_value(reader.decoder()) {
                            p.size = Some(v.parse::<u32>()?);
                        }
                    }
                }
            }
            Ok(())
        }
        //Fonts (get ready this is a big one)
        b"w:rFonts" => {
            if data.in_run_properties {
                if let Some(ref mut p) = data.run_properties {
                    for r in attr {
                        if let Ok(a) = r {
                            match a.key.as_ref() {
                                b"w:hint" => {
                                    if let Ok(v) = a.decode_and_unescape_value(reader.decoder()) {
                                        if p.font.is_some() {
                                            let mut fonts = p.clone().font.unwrap();
                                            fonts.hint = FontType::from(v.as_ref());
                                            p.font = Some(fonts);
                                        } else {
                                            let mut fonts = FontSet::default();
                                            fonts.hint = FontType::from(v.as_ref());
                                            p.font = Some(fonts);
                                        }
                                    }
                                }
                                b"w:ascii" => {
                                    if let Ok(v) = a.decode_and_unescape_value(reader.decoder()) {
                                        if p.font.is_some() {
                                            let mut fonts = p.clone().font.unwrap();
                                            fonts.ascii = Some(v.to_string());
                                            p.font = Some(fonts);
                                        } else {
                                            let mut fonts = FontSet::default();
                                            fonts.ascii = Some(v.to_string());
                                            p.font = Some(fonts);
                                        }
                                    }
                                }
                                b"w:hiAnsi" => {
                                    if let Ok(v) = a.decode_and_unescape_value(reader.decoder()) {
                                        if p.font.is_some() {
                                            let mut fonts = p.clone().font.unwrap();
                                            fonts.hi_ansi = Some(v.to_string());
                                            p.font = Some(fonts);
                                        } else {
                                            let mut fonts = FontSet::default();
                                            fonts.hi_ansi = Some(v.to_string());
                                            p.font = Some(fonts);
                                        }
                                    }
                                }
                                b"w:eastAsia" => {
                                    if let Ok(v) = a.decode_and_unescape_value(reader.decoder()) {
                                        if p.font.is_some() {
                                            let mut fonts = p.clone().font.unwrap();
                                            fonts.east_asia = Some(v.to_string());
                                            p.font = Some(fonts);
                                        } else {
                                            let mut fonts = FontSet::default();
                                            fonts.east_asia = Some(v.to_string());
                                            p.font = Some(fonts);
                                        }
                                    }
                                }
                                b"w:cs" => {
                                    if let Ok(v) = a.decode_and_unescape_value(reader.decoder()) {
                                        if p.font.is_some() {
                                            let mut fonts = p.clone().font.unwrap();
                                            fonts.cs = Some(v.to_string());
                                            p.font = Some(fonts);
                                        } else {
                                            let mut fonts = FontSet::default();
                                            fonts.cs = Some(v.to_string());
                                            p.font = Some(fonts);
                                        }
                                    }
                                }
                                b"w:asciiTheme" => {
                                    if let Ok(v) = a.decode_and_unescape_value(reader.decoder()) {
                                        if p.font.is_some() {
                                            let mut fonts = p.clone().font.unwrap();
                                            fonts.ascii_theme = Some(v.to_string());
                                            p.font = Some(fonts);
                                        } else {
                                            let mut fonts = FontSet::default();
                                            fonts.ascii_theme = Some(v.to_string());
                                            p.font = Some(fonts);
                                        }
                                    }
                                }
                                b"w:hiAnsiTheme" => {
                                    if let Ok(v) = a.decode_and_unescape_value(reader.decoder()) {
                                        if p.font.is_some() {
                                            let mut fonts = p.clone().font.unwrap();
                                            fonts.hi_ansi_theme = Some(v.to_string());
                                            p.font = Some(fonts);
                                        } else {
                                            let mut fonts = FontSet::default();
                                            fonts.hi_ansi_theme = Some(v.to_string());
                                            p.font = Some(fonts);
                                        }
                                    }
                                }
                                b"w:eastAsiaTheme" => {
                                    if let Ok(v) = a.decode_and_unescape_value(reader.decoder()) {
                                        if p.font.is_some() {
                                            let mut fonts = p.clone().font.unwrap();
                                            fonts.east_asia_theme = Some(v.to_string());
                                            p.font = Some(fonts);
                                        } else {
                                            let mut fonts = FontSet::default();
                                            fonts.east_asia_theme = Some(v.to_string());
                                            p.font = Some(fonts);
                                        }
                                    }
                                }
                                b"w:csTheme" => {
                                    if let Ok(v) = a.decode_and_unescape_value(reader.decoder()) {
                                        if p.font.is_some() {
                                            let mut fonts = p.clone().font.unwrap();
                                            fonts.cs_theme = Some(v.to_string());
                                            p.font = Some(fonts);
                                        } else {
                                            let mut fonts = FontSet::default();
                                            fonts.cs_theme = Some(v.to_string());
                                            p.font = Some(fonts);
                                        }
                                    }
                                }
                                _ => (),
                            }
                        }
                    }
                }
            }
            Ok(())
        }
<<<<<<< HEAD
        //Highlighting
=======
>>>>>>> e5582fa5
        b"w:highlight" => {
            if data.in_run_properties {
                if let Some(ref mut p) = data.run_properties {
                    if let Some(Ok(a)) = attr.find(|x| x.clone().unwrap().key.as_ref() == b"w:val")
                    {
                        if let Ok(v) = a.decode_and_unescape_value(reader.decoder()) {
                            p.highlight = Some(HLColor::new(HighlightPalette::from(v.as_ref())));
                        }
                    }
                }
            }
            Ok(())
        }
<<<<<<< HEAD
        //Striked text
=======
>>>>>>> e5582fa5
        b"w:strike" => {
            if data.in_run_properties {
                if let Some(ref mut p) = data.run_properties {
                    p.strike = true;
                }
            }
            Ok(())
        }
<<<<<<< HEAD
        //Double striked text
=======
>>>>>>> e5582fa5
        b"w:dstrike" => {
            if data.in_run_properties {
                if let Some(ref mut p) = data.run_properties {
                    p.dstrike = true;
                }
            }
            Ok(())
        }
<<<<<<< HEAD
        //Vertical alignment
        b"w:valign" => {
            if data.in_run_properties {
                if let Some(ref mut p) = data.run_properties {
                    if let Some(Ok(a)) = attr.find(|x| x.clone().unwrap().key.as_ref() == b"w:val")
                    {
                        if let Ok(v) = a.decode_and_unescape_value(reader.decoder()) {
                            p.valign = Some(VerticalAlign::new(AlignValues::from(v.as_ref())));
                        }
                    }
                }
            }
            Ok(())
        }
        //Spacing
        b"w:spacing" => {
            if data.in_run_properties {
                if let Some(ref mut p) = data.run_properties {
                    if let Some(Ok(a)) = attr.find(|x| x.clone().unwrap().key.as_ref() == b"w:val")
                    {
                        if let Ok(v) = a.decode_and_unescape_value(reader.decoder()) {
                            p.spacing = Some(v.parse::<u32>()?);
                        }
                    }
                }
            }
            Ok(())
        }
        _ => Ok(()),
    }
}

fn handle_close_tag(tag: &[u8], data: &mut CurrentData) -> Result<(), RudocxError> {
    match tag {
        //Text
        b"w:t" => Ok(()),
        //Run Properties
        b"w:rPr" => {
            data.in_run_properties = false;
            Ok(())
        }
        //Paragraph
        b"w:p" => {
            if let Some(p) = data.paragraph.take() {
                if let Some(r) = data.run.take() {
                    if let Some(mut p) = Some(p) {
                        p.runs.push(r);
                        data.document.paragraphs.push(p);
                    }
                } else {
                    data.document.paragraphs.push(p);
                }
            }
            data.paragraph = None;
            Ok(())
        }
        //Run
        b"w:r" => {
            if let Some(mut r) = data.run.take() {
                if let Some(p) = data.run_properties.take() {
                    r.properties = p;
                }
                if let Some(ref mut p) = data.paragraph {
                    p.runs.push(r);
                }
            }
            data.run = None;
            Ok(())
        }
=======
        b"w:valign" => {
            todo!()
        }
        b"w:spacing" => {
            todo!()
        }

>>>>>>> e5582fa5
        _ => Ok(()),
    }
}

<<<<<<< HEAD
fn handle_eof(data: &mut CurrentData) -> Result<(), RudocxError> {
    if let Some(p) = data.paragraph.take() {
        if let Some(r) = data.run.take() {
            if let Some(mut p) = Some(p) {
                p.runs.push(r);
                data.document.paragraphs.push(p);
            }
        } else {
            data.document.paragraphs.push(p);
        }
    }
    Ok(())
}

///This function server as a boilerplate parser and thus it is not completed.
///It will not work with the majority of the elements that intervene in OOXML.
#[deprecated]
=======
>>>>>>> e5582fa5
pub fn parse_document_xml(xml_content: &str) -> Result<Document, RudocxError> {
    let mut reader = Reader::from_str(xml_content);
    let mut buf = Vec::new();
    let mut document = Document::default();
    let mut current_paragraph: Option<Paragraph> = None;
    let mut current_run: Option<Run> = None;
    let mut current_run_properties: Option<RunProperties> = None;
    let mut is_in_run_properties = false;

    loop {
        //Loop through all the events from an XML string
        match reader.read_event_into(&mut buf) {
            //If it's a tag opening. With or without attributes.
            Ok(Event::Start(ref e)) => match e.name().as_ref() {
                //Paragraphs
                b"w:p" => {
                    if let Some(p) = current_paragraph.take() {
                        document.paragraphs.push(p);
                    }
                    current_paragraph = Some(Paragraph::default());
                }
                //Runs
                b"w:r" => {
                    if let Some(r) = current_run.take() {
                        if let Some(ref mut p) = current_paragraph {
                            p.runs.push(r);
                        }
                    }
                    current_run_properties = Some(RunProperties::default());
                    current_run = Some(Run {
                        properties: RunProperties::default(),
                        text: String::new(),
                        space_preserve: false,
                    });
                }
                //RunProperties
                b"w:rPr" => {
                    is_in_run_properties = true;
                }
                //Text
                b"w:t" => {}
                //Skip
                _ => (),
            },
            //If it's a self closed tag. With or without attributes
            Ok(Event::Empty(ref e)) => match e.name().as_ref() {
                //Bold
                b"w:b" => {
                    if is_in_run_properties {
                        if let Some(ref mut props) = current_run_properties {
                            props.bold = true;
                        }
                    }
                }
                //Italics
                b"w:i" => {
                    if is_in_run_properties {
                        if let Some(ref mut props) = current_run_properties {
                            props.italic = true;
                        }
                    }
                }
                //Color
                b"w:color" => {
                    if is_in_run_properties {
                        if let Some(ref mut props) = current_run_properties {
                            for attr_result in e.attributes() {
                                if let Ok(attr) = attr_result {
                                    if attr.key.as_ref() == b"w:val" {
                                        if let Ok(val) =
                                            attr.decode_and_unescape_value(reader.decoder())
                                        {
                                            props.color = Some(HexColor::new(val.as_ref()));
                                            break;
                                        }
                                    }
                                }
                            }
                        }
                    }
                }
                //Skip
                _ => (),
            },
            //Plain text contained between two tags
            Ok(Event::Text(e)) => {
                if let Some(ref mut run) = current_run {
                    run.text.push_str(&e.unescape()?.to_string());
                }
            }
            //End of a tag. Without attributes
            Ok(Event::End(ref e)) => match e.name().as_ref() {
                //Paragraph
                b"w:p" => {
                    if let Some(p) = current_paragraph.take() {
                        if let Some(r) = current_run.take() {
                            if let Some(mut current_p) = Some(p) {
                                current_p.runs.push(r);
                                document.paragraphs.push(current_p);
                            }
                        } else {
                            document.paragraphs.push(p);
                        }
                    }
                    current_paragraph = None;
                }
                //Run
                b"w:r" => {
                    if let Some(mut run) = current_run.take() {
                        if let Some(props) = current_run_properties.take() {
                            run.properties = props;
                        }
                        if let Some(ref mut p) = current_paragraph {
                            p.runs.push(run);
                        }
                    }
                    current_run = None;
                    current_run_properties = None;
                }
                //RunProperties
                b"w:rPr" => {
                    is_in_run_properties = false;
                }
                //Skip
                _ => (),
            },
            //Detect End of File, push and set remaining dangling data and break the loop
            Ok(Event::Eof) => {
                if let Some(p) = current_paragraph.take() {
                    if let Some(r) = current_run.take() {
                        if let Some(mut current_p) = Some(p) {
                            current_p.runs.push(r);
                            document.paragraphs.push(current_p);
                        }
                    } else {
                        document.paragraphs.push(p);
                    }
                }
                break;
            }
            Err(e) => return Err(RudocxError::XmlError(e)),
            _ => (),
        }
        buf.clear();
    }

    Ok(document)
}

#[cfg(test)]
mod tests {
    use super::*;

    #[test]
    fn test_parse_simple_doc() {
        let xml_input = r#"
            <w:document xmlns:w="http://schemas.openxmlformats.org/wordprocessingml/2006/main">
                <w:body>
                    <w:p>
                        <w:r><w:t>This is plain text.</w:t></w:r>
                    </w:p>
                    <w:p>
                        <w:r><w:rPr><w:b/></w:rPr><w:t>This is bold.</w:t></w:r>
                        <w:r><w:t xml:space="preserve"> </w:t></w:r>
                        <w:r><w:rPr><w:i/></w:rPr><w:t>This is italic.</w:t></w:r>
                    </w:p>
                    <w:p>
                        <w:r><w:rPr><w:b/><w:i/></w:rPr><w:t>Bold and Italic.</w:t></w:r>
                    </w:p>
                </w:body>
            </w:document>
        "#;

        let result = parse(xml_input);
        assert!(result.is_ok());
        let doc = result.unwrap();
        println!("{:?}", doc);

        assert_eq!(doc.paragraphs.len(), 3);

        // Paragraph 1: Plain text
        assert_eq!(doc.paragraphs[0].runs.len(), 1);
        assert_eq!(doc.paragraphs[0].runs[0].text, "This is plain text.");
        assert!(!doc.paragraphs[0].runs[0].properties.bold);
        assert!(!doc.paragraphs[0].runs[0].properties.italic);

        // Paragraph 2: Bold, space, Italic
        assert_eq!(doc.paragraphs[1].runs.len(), 3);
        // Run 1: Bold
        assert_eq!(doc.paragraphs[1].runs[0].text, "This is bold.");
        assert!(doc.paragraphs[1].runs[0].properties.bold);
        assert!(!doc.paragraphs[1].runs[0].properties.italic);
        // Run 2: Space (should be preserved)
        assert_eq!(doc.paragraphs[1].runs[1].text, " ");
        assert!(!doc.paragraphs[1].runs[1].properties.bold);
        assert!(!doc.paragraphs[1].runs[1].properties.italic);
        // Run 3: Italic
        assert_eq!(doc.paragraphs[1].runs[2].text, "This is italic.");
        assert!(!doc.paragraphs[1].runs[2].properties.bold);
        assert!(doc.paragraphs[1].runs[2].properties.italic);

        // Paragraph 3: Bold and Italic
        assert_eq!(doc.paragraphs[2].runs.len(), 1);
        assert_eq!(doc.paragraphs[2].runs[0].text, "Bold and Italic.");
        assert!(doc.paragraphs[2].runs[0].properties.bold);
        assert!(doc.paragraphs[2].runs[0].properties.italic);
    }
}<|MERGE_RESOLUTION|>--- conflicted
+++ resolved
@@ -1,17 +1,8 @@
-use crate::elements::{
-<<<<<<< HEAD
-    AlignValues, Document, FontSet, FontType, HLColor, HexColor, HighlightPalette, Paragraph, Run,
-    RunProperties, Underline, UnderlineStyle, VerticalAlign,
-=======
-    Document, FontSet, FontType, HLColor, HexColor, HighlightPalette, Paragraph, Run,
-    RunProperties, Underline, UnderlineStyle,
->>>>>>> e5582fa5
-};
+use crate::elements::*;
 use crate::errors::RudocxError;
 use quick_xml::events::attributes::Attributes;
 use quick_xml::events::Event;
 use quick_xml::Reader;
-use std::ops::DerefMut;
 
 /// Struct to contain the current status of
 struct CurrentData {
@@ -33,14 +24,11 @@
     }
 }
 
-<<<<<<< HEAD
 ///Generate a Document struct from parsing the contents of an OOXML
 pub fn parse(contents: &str) -> Result<Document, RudocxError> {
     parse_ooxml(contents)
 }
 
-=======
->>>>>>> e5582fa5
 fn parse_ooxml(content: &str) -> Result<Document, RudocxError> {
     let mut reader = Reader::from_str(content);
     let mut buf = Vec::new();
@@ -49,7 +37,6 @@
     loop {
         match reader.read_event_into(&mut buf)? {
             //Tag opening. With or without attributes
-<<<<<<< HEAD
             Event::Start(e) => handle_open_tag(
                 e.name().as_ref(),
                 &mut current_data,
@@ -100,32 +87,6 @@
             data.in_run_properties = true;
             Ok(())
         }
-=======
-            Event::Start(e) => {
-                handle_open_tag(e.name().as_ref(), &mut current_data, e.attributes())
-            }
-            //Self-closing tag. With or without attributes
-            Event::Empty(e) => {
-                handle_open_tag(e.name().as_ref(), &mut current_data, e.attributes())
-            }
-            //Tag closing. Without attributes
-            // Event::End(e) => handle_open_tag(e.name().as_ref(), &mut current_data),
-            //End of file
-            Event::Eof => break,
-            _ => (),
-        }
-    }
-
-    todo!()
-}
-
-fn handle_open_tag(tag: &[u8], data: &mut CurrentData, attr: Attributes) {
-    match tag {
-        //Plain text
-        b"r:t" => {}
-        //RunProperties
-        b"r:rPr" => data.in_run_properties = true,
->>>>>>> e5582fa5
         //Paragraph
         b"w:p" => {
             //If current contains a paragraph, take it from the option
@@ -134,10 +95,7 @@
             }
             //Put a default paragraph in the empty option
             data.paragraph = Some(Paragraph::default());
-<<<<<<< HEAD
-            Ok(())
-=======
->>>>>>> e5582fa5
+            Ok(())
         }
 
         //Run
@@ -149,14 +107,9 @@
             }
             data.run_properties = Some(RunProperties::default());
             data.run = Some(Run::default());
-<<<<<<< HEAD
             Ok(())
         }
         _ => Ok(()),
-=======
-        }
-        _ => (),
->>>>>>> e5582fa5
     }
 }
 
@@ -360,10 +313,7 @@
             }
             Ok(())
         }
-<<<<<<< HEAD
         //Highlighting
-=======
->>>>>>> e5582fa5
         b"w:highlight" => {
             if data.in_run_properties {
                 if let Some(ref mut p) = data.run_properties {
@@ -377,10 +327,7 @@
             }
             Ok(())
         }
-<<<<<<< HEAD
         //Striked text
-=======
->>>>>>> e5582fa5
         b"w:strike" => {
             if data.in_run_properties {
                 if let Some(ref mut p) = data.run_properties {
@@ -389,10 +336,7 @@
             }
             Ok(())
         }
-<<<<<<< HEAD
         //Double striked text
-=======
->>>>>>> e5582fa5
         b"w:dstrike" => {
             if data.in_run_properties {
                 if let Some(ref mut p) = data.run_properties {
@@ -401,7 +345,6 @@
             }
             Ok(())
         }
-<<<<<<< HEAD
         //Vertical alignment
         b"w:valign" => {
             if data.in_run_properties {
@@ -471,20 +414,10 @@
             data.run = None;
             Ok(())
         }
-=======
-        b"w:valign" => {
-            todo!()
-        }
-        b"w:spacing" => {
-            todo!()
-        }
-
->>>>>>> e5582fa5
         _ => Ok(()),
     }
 }
 
-<<<<<<< HEAD
 fn handle_eof(data: &mut CurrentData) -> Result<(), RudocxError> {
     if let Some(p) = data.paragraph.take() {
         if let Some(r) = data.run.take() {
@@ -502,8 +435,6 @@
 ///This function server as a boilerplate parser and thus it is not completed.
 ///It will not work with the majority of the elements that intervene in OOXML.
 #[deprecated]
-=======
->>>>>>> e5582fa5
 pub fn parse_document_xml(xml_content: &str) -> Result<Document, RudocxError> {
     let mut reader = Reader::from_str(xml_content);
     let mut buf = Vec::new();
